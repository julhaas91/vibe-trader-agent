--- conflicted
+++ resolved
@@ -14,13 +14,10 @@
     profile_builder,
     route_model_output,
     views_analyst,
+    world_discovery
 )
 from vibe_trader_agent.state import InputState, State
 from vibe_trader_agent.tools import TOOLS
-<<<<<<< HEAD
-=======
-from vibe_trader_agent.nodes import profile_builder, financial_advisor, route_model_output, world_discovery
->>>>>>> 351a9dae
 
 # Define a new graph
 builder = StateGraph(State, input=InputState, config_schema=Configuration)
@@ -28,70 +25,57 @@
 # Define the nodes we will use
 builder.add_node("profile_builder", profile_builder)
 builder.add_node("financial_advisor", financial_advisor)
-<<<<<<< HEAD
+builder.add_node("world_discovery", world_discovery)
 builder.add_node("views_analyst", views_analyst)
-=======
-builder.add_node("world_discovery", world_discovery)
->>>>>>> 351a9dae
 builder.add_node("tools", ToolNode(TOOLS))
 
 # Set the entrypoint as profile_builder
 # This means that this node is the first one called
 builder.add_edge(START, "profile_builder")
 
-def route_profile_builder(state: State) -> Literal["financial_advisor", "profile_builder", "__end__"]:
-    """handles conditional logic to determine next step for profile builder node."""
+# Add conditional edge from profile_builder to financial_advisor
+def route_profile_builder(state: State) -> Literal["financial_advisor", "__end__"]:
+    """Route based on profile builder output."""
     if state.next == "financial_advisor":
-        return state.next
-    return END
+        return "financial_advisor"
+    return "__end__"
 
 builder.add_conditional_edges(
     "profile_builder",
-    route_profile_builder
+    route_profile_builder,
 )
 
-<<<<<<< HEAD
-# TODO - add route_asset_universe to direct flow to views agent once asset finder defined (!)
+def route_financial_adviser(state: State) -> Literal["world_discovery", "__end__"]:
+    """Route based on financial adviser output."""
+    if state.next == "world_discovery":
+        return "world_discovery"
+    return "__end__"
 
-# Add a conditional edge to determine the next step after `call_model`
-=======
-def route_financial_adviser(state: State) -> Literal["world_discovery", "tools", "__end__"]:
-    """handles conditional logic to determine next step for financial adviser node."""
-
-    last_message = state.messages[-1]
-
-    if state.next == "world_discovery":
-        return state.next
-    if not last_message.tool_calls:
-        return END
-    return "tools"
-
->>>>>>> 351a9dae
 builder.add_conditional_edges(
     "financial_advisor",
     route_financial_adviser,
 )
 
 builder.add_conditional_edges(
-<<<<<<< HEAD
+    "financial_advisor",
+    route_model_output,
+)
+
+builder.add_conditional_edges(
+    "world_discovery",
+    route_model_output
+)
+
+builder.add_conditional_edges(
     "views_analyst",
     route_model_output,
 )
-=======
-    "world_discovery",
-    route_model_output
-    )
-
->>>>>>> 351a9dae
 
 # Add a normal edge from `tools` to `call_model`
 # This creates a cycle: after using tools, we always return to the model
 builder.add_edge("tools", "financial_advisor")
-<<<<<<< HEAD
+builder.add_edge("tools", "world_discovery")
 builder.add_edge("tools", "views_analyst")
-=======
-builder.add_edge("tools", "world_discovery")
->>>>>>> 351a9dae
 
 # Compile the builder into an executable graph
 graph = builder.compile(name="Vibe Trader Agent")