"""Node module for the Vibe Trader Agent."""

import json
import re
from datetime import UTC, datetime
from typing import Any, Dict, Literal, cast

from langchain_core.messages import AIMessage, SystemMessage
from langchain_openai import ChatOpenAI

from vibe_trader_agent.configuration import Configuration
from vibe_trader_agent.finance_tools import calculate_financial_metrics
from vibe_trader_agent.misc import extract_json, get_current_date
from vibe_trader_agent.prompts import (
    CONSTRAINTS_EXTRACTOR_SYSTEM_PROMPT,
    VIEWS_ANALYST_SYSTEM_PROMPT,
)
from vibe_trader_agent.state import State
<<<<<<< HEAD
from vibe_trader_agent.tools import TOOLS, search_market_data
from vibe_trader_agent.utils import load_chat_model
=======
from vibe_trader_agent.prompts import (
    CONSTRAINTS_EXTRACTOR_SYSTEM_PROMPT,
    WORLD_DISCOVERY_PROMPT
    )
>>>>>>> 351a9dae


async def profile_builder(state: State) -> Dict[str, Any]:
    """Call the LLM with the profile builder prompt to extract user profile information.

    This function prepares the prompt using the PROFILE_BUILDER_SYSTEM_PROMPT, 
    initializes the model, and processes the response.
    If the model's response contains extraction data in JSON format, it will be parsed
    and added to the state.

    Args:
        state (State): The current state of the conversation.

    Returns:
        dict: A dictionary containing the model's response message and any extracted profile data.
    """
    from vibe_trader_agent.prompts import PROFILE_BUILDER_SYSTEM_PROMPT
    
    configuration = Configuration.from_context()

    # Initialize the model
    model = load_chat_model(configuration.model)

    # Use the PROFILE_BUILDER_SYSTEM_PROMPT
    system_message = PROFILE_BUILDER_SYSTEM_PROMPT

    # Get the model's response
    response = cast(
        AIMessage,
        await model.ainvoke(
            [{"role": "system", "content": system_message}, *state.messages]
        ),
    )

    # Prepare the result with the response message
    result = {"messages": [response]}
    
    # Check if the response contains the extraction completion marker
    if isinstance(response.content, str) and "EXTRACTION COMPLETE" in response.content:
        # Try to extract the JSON data
        try:
            # Find the JSON block between ```json and ```
            json_match = re.search(r"```json\s*(.*?)\s*```", response.content, re.DOTALL)
            if json_match:
                json_str = json_match.group(1)
                extracted_data = json.loads(json_str)
                
                # Extract profile information
                if "name" in extracted_data:
                    result["name"] = extracted_data["name"]
                
                if "age" in extracted_data:
                    result["age"] = extracted_data["age"]
                
                if "start_portfolio" in extracted_data:
                    result["start_portfolio"] = extracted_data["start_portfolio"]
                
                if "planning_horizon" in extracted_data:
                    result["planning_horizon"] = extracted_data["planning_horizon"]
                
                if "maximum_drawdown_percentage" in extracted_data:
                    result["maximum_drawdown_percentage"] = extracted_data["maximum_drawdown_percentage"]
                
                if "worst_day_decline_percentage" in extracted_data:
                    result["worst_day_decline_percentage"] = extracted_data["worst_day_decline_percentage"]
                
                if "cash_reserve" in extracted_data:
                    result["cash_reserve"] = extracted_data["cash_reserve"]
                
                if "max_single_asset_allocation_percentage" in extracted_data:
                    result["max_single_asset_allocation_percentage"] = extracted_data["max_single_asset_allocation_percentage"]
                
                if "target_amount" in extracted_data:
                    result["target_amount"] = extracted_data["target_amount"]
                
                # Add routing signal to hand off to financial advisor
                result["next"] = "financial_advisor"
                                
        except (json.JSONDecodeError, AttributeError):
            # If JSON parsing fails, just continue without updating state
            pass
            
    # Return the model's response and any extracted data
    return result


async def financial_advisor(state: State) -> Dict[str, Any]:
    """Call the LLM with the financial advisor prompt to extract investment preferences.

    This function prepares the prompt using the CONSTRAINTS_EXTRACTOR_SYSTEM_PROMPT,
    initializes the model, and processes the response.
    If the model's response contains extraction data in JSON format, it will be parsed
    and added to the state.

    Args:
        state (State): The current state of the conversation.

    Returns:
        dict: A dictionary containing the model's response message and any extracted investment data.
    """
    configuration = Configuration.from_context()

    # Initialize the model with tool binding
    model = load_chat_model(configuration.model).bind_tools(TOOLS)

    # Format the system prompt with current time
    system_message = CONSTRAINTS_EXTRACTOR_SYSTEM_PROMPT.format(
        system_time=datetime.now(tz=UTC).isoformat()
    )

    # Get the model's response
    response = cast(
        AIMessage,
        await model.ainvoke(
            [{"role": "system", "content": system_message}, *state.messages]
        ),
    )

    # Handle the case when it's the last step and the model still wants to use a tool
    if state.is_last_step and response.tool_calls:
        return {
            "messages": [
                AIMessage(
                    id=response.id,
                    content="Sorry, I could not find an answer to your question in the specified number of steps.",
                )
            ]
        }

    # Prepare the result with the response message
    result = {"messages": [response]}
    
    # Check if the response contains the extraction completion marker
    if isinstance(response.content, str) and "EXTRACTION COMPLETE" in response.content:
        # Try to extract the JSON data
        try:
            # Find the JSON block between ```json and ```
            json_match = re.search(r"```json\s*(.*?)\s*```", response.content, re.DOTALL)
            if json_match:
                json_str = json_match.group(1)
                extracted_data = json.loads(json_str)
                
                # Update the state with extracted data
                if "existing_holdings" in extracted_data and extracted_data["existing_holdings"]:
                    result["existing_holdings"] = extracted_data["existing_holdings"]
                
                if "excluded_assets" in extracted_data and extracted_data["excluded_assets"]:
                    result["excluded_assets"] = extracted_data["excluded_assets"]
                
                if "investment_preferences" in extracted_data and extracted_data["investment_preferences"]:
                    result["investment_preferences"] = extracted_data["investment_preferences"]
<<<<<<< HEAD
        except (json.JSONDecodeError, AttributeError):
=======

                result["next"] = "world_discovery"

        except (json.JSONDecodeError, AttributeError) as e:
>>>>>>> 351a9dae
            # If JSON parsing fails, just continue without updating state
            pass
            
    # Return the model's response and any extracted data
    return result

async def world_discovery(state: State) -> Dict[str, Any]:
    """Call the LLM with the financial advisor prompt to extract investment preferences.

        This function prepares the prompt using the CONSTRAINTS_EXTRACTOR_SYSTEM_PROMPT,
        initializes the model, and processes the response.
        If the model's response contains extraction data in JSON format, it will be parsed
        and added to the state.

        Args:
            state (State): The current state of the conversation.

        Returns:
            dict: A dictionary containing the model's response message and any extracted investment data.
    """

    configuration = Configuration.from_context()

    model = load_chat_model(configuration.model).bind_tools(TOOLS)
    system_message = WORLD_DISCOVERY_PROMPT.format(
        system_time=datetime.now(tz=UTC).isoformat()
        )

    response = cast(
        AIMessage,
        await model.ainvoke(
            [{"role": "system", "content": system_message}, *state.messages]
        ),
    )

    result = {"messages": [response]}

    if isinstance(response.content, str) and "EXTRACTION COMPLETE" in response.content:
        # Try to extract the JSON data
        try:
            # Find the JSON block between ```json and ```
            json_match = re.search(r"```json\s*(.*?)\s*```", response.content, re.DOTALL)
            if json_match:
                json_str = json_match.group(1)
                extracted_data = json.loads(json_str)

                if "tickers_world" in extracted_data:
                    result["tickers_world"] = extracted_data["tickers_world"]

        except (json.JSONDecodeError, AttributeError) as e:
            # If JSON parsing fails, just continue without updating state
            print(f"Failed to parse extraction data: {e}")

    return result



def route_model_output(state: State) -> Literal["__end__", "tools"]:
    """Determine the next node based on the model's output.

    This function checks if the model's last message contains tool calls.

    Args:
        state (State): The current state of the conversation.

    Returns:
        str: The name of the next node to call ("__end__" or "tools").
    """
    last_message = state.messages[-1]
    if not isinstance(last_message, AIMessage):
        raise ValueError(
            f"Expected AIMessage in output edges, but got {type(last_message).__name__}"
        )
    # If there is no tool call, then we finish
    if not last_message.tool_calls:
        return "__end__"
    # Otherwise we execute the requested actions
    return "tools"


async def views_analyst(state: State) -> Dict[str, Any]:
    """Call the LLM with the views analyst prompt to generate data structures for Black-Litterman model.

    This function prepares the prompt using the VIEWS_ANALYST_SYSTEM_PROMPT,
    initializes the reasoning model, and processes the response.
    If the model's response contains data in JSON format, it will be parsed
    and added to the state.

    Args:
        state (State): The current state of the conversation.

    Returns:
        dict: A dictionary containing the model's response message.
    """
    # Create a reasoning model
    reasoning = {
        "effort": "medium",  # 'low', 'medium', or 'high'
        "summary": None,     # 'detailed', 'auto', or None
    }
    model = ChatOpenAI(
        model="o3-mini",
        use_responses_api=True,
        model_kwargs={"reasoning": reasoning}
    )

    # Initialize the model with tool binding
    model = model.bind_tools([
        search_market_data, 
        calculate_financial_metrics,
    ])

    # Format the system prompt with current time
    system_message = VIEWS_ANALYST_SYSTEM_PROMPT.format(
        system_time=get_current_date()
    )

    # Get the model's response
    response = cast(
        AIMessage,
        await model.ainvoke(
            [
                SystemMessage(content=system_message),
                *state.messages
                # HumanMessage(content=state.tickers),
            ]
        ),
    )
    # Note: Only works with `messages` (not State.tickers)

    # Handle the case when it's the last step and the model still wants to use a tool
    if state.is_last_step and response.tool_calls:
        return {
            "messages": [
                AIMessage(
                    id=response.id,
                    content="Sorry, I could not find an answer to your question in the specified number of steps.",
                )
            ]
        }

    # Prepare the result with the response message
    result = {"messages": [response]}
    
    # Check if the response contains the extraction completion marker
    if isinstance(response.content, str) and "EXTRACTION COMPLETE".lower() in response.content.lower():        
        extracted_data = extract_json(response.content)
        result["views_created"] = extracted_data if extracted_data else {"error": "missing generated views"}
        
    return result
<|MERGE_RESOLUTION|>--- conflicted
+++ resolved
@@ -14,17 +14,12 @@
 from vibe_trader_agent.prompts import (
     CONSTRAINTS_EXTRACTOR_SYSTEM_PROMPT,
     VIEWS_ANALYST_SYSTEM_PROMPT,
+    WORLD_DISCOVERY_PROMPT,
 )
 from vibe_trader_agent.state import State
-<<<<<<< HEAD
 from vibe_trader_agent.tools import TOOLS, search_market_data
 from vibe_trader_agent.utils import load_chat_model
-=======
-from vibe_trader_agent.prompts import (
-    CONSTRAINTS_EXTRACTOR_SYSTEM_PROMPT,
-    WORLD_DISCOVERY_PROMPT
-    )
->>>>>>> 351a9dae
+from vibe_trader_agent.state import State
 
 
 async def profile_builder(state: State) -> Dict[str, Any]:
@@ -176,14 +171,10 @@
                 
                 if "investment_preferences" in extracted_data and extracted_data["investment_preferences"]:
                     result["investment_preferences"] = extracted_data["investment_preferences"]
-<<<<<<< HEAD
-        except (json.JSONDecodeError, AttributeError):
-=======
 
                 result["next"] = "world_discovery"
 
         except (json.JSONDecodeError, AttributeError) as e:
->>>>>>> 351a9dae
             # If JSON parsing fails, just continue without updating state
             pass
             
